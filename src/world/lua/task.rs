use crate::{
    common::{ObjectTypeId, workdefinitions::RemakeMode},
    inventory::BuyBackList,
    world::EventFinishType,
};

#[derive(Clone, Debug)]
pub enum Task {
    ChangeTerritory {
        zone_id: u16,
    },
    SetRemakeMode(RemakeMode),
    Warp {
        warp_id: u32,
    },
    BeginLogOut,
    FinishEvent {
        handler_id: u32,
        arg: u32,
        finish_type: EventFinishType,
    },
    SetClassJob {
        classjob_id: u8,
    },
    WarpAetheryte {
        aetheryte_id: u32,
    },
    ReloadScripts,
    ToggleInvisibility {
        invisible: bool,
    },
    Unlock {
        id: u32,
    },
    UnlockAetheryte {
        id: u32,
        on: bool,
    },
    SetLevel {
        level: i32,
    },
    ChangeWeather {
        id: u16,
    },
    AddGil {
        amount: u32,
    },
    RemoveGil {
        amount: u32,
        send_client_update: bool,
    },
    ToggleOrchestrion {
        id: u32,
    },
    AddItem {
        id: u32,
        quantity: u32,
        send_client_update: bool,
    },
    CompleteAllQuests {},
    UnlockContent {
        id: u16,
    },
    UpdateBuyBackList {
        list: BuyBackList,
    },
    AddExp {
        amount: u32,
    },
    StartEvent {
        actor_id: ObjectTypeId,
        event_id: u32,
        event_type: u8,
        event_arg: u32,
    },
    SetInnWakeup {
        watched: bool,
    },
    ToggleMount {
        id: u32,
    },
    ToggleGlassesStyle {
        id: u32,
    },
    ToggleGlassesStyleAll {},
    ToggleOrnament {
        id: u32,
    },
    ToggleOrnamentAll {},
    UnlockBuddyEquip {
        id: u32,
    },
    UnlockBuddyEquipAll {},
    ToggleChocoboTaxiStand {
        id: u32,
    },
    ToggleChocoboTaxiStandAll {},
    ToggleCaughtFish {
        id: u32,
    },
    ToggleCaughtFishAll {},
    ToggleCaughtSpearfish {
        id: u32,
    },
    ToggleCaughtSpearfishAll {},
    ToggleTripleTriadCard {
        id: u32,
    },
    ToggleTripleTriadCardAll {},
    ToggleAdventure {
        id: u32,
    },
    ToggleAdventureAll {},
    ToggleCutsceneSeen {
        id: u32,
    },
    ToggleCutsceneSeenAll {},
    ToggleMinion {
        id: u32,
    },
    ToggleMinionAll {},
    ToggleAetherCurrent {
        id: u32,
    },
<<<<<<< HEAD
    ToggleAetherCurrentAll {},
=======
    MoveToPopRange {
        id: u32,
    },
    SetHP {
        hp: u32,
    },
    SetMP {
        mp: u16,
    },
>>>>>>> 1d70a79c
}<|MERGE_RESOLUTION|>--- conflicted
+++ resolved
@@ -79,6 +79,15 @@
     ToggleMount {
         id: u32,
     },
+    MoveToPopRange {
+        id: u32,
+    },
+    SetHP {
+        hp: u32,
+    },
+    SetMP {
+        mp: u16,
+    },
     ToggleGlassesStyle {
         id: u32,
     },
@@ -122,17 +131,5 @@
     ToggleAetherCurrent {
         id: u32,
     },
-<<<<<<< HEAD
     ToggleAetherCurrentAll {},
-=======
-    MoveToPopRange {
-        id: u32,
-    },
-    SetHP {
-        hp: u32,
-    },
-    SetMP {
-        mp: u16,
-    },
->>>>>>> 1d70a79c
 }