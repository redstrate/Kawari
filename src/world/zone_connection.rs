--- conflicted
+++ resolved
@@ -1087,122 +1087,6 @@
                     })
                     .await;
                 }
-<<<<<<< HEAD
-                Task::ToggleGlassesStyle { id } => {
-                    self.toggle_glasses_style(*id).await;
-                }
-                Task::ToggleGlassesStyleAll {} => {
-                    let max_glasses_style_id = GLASSES_STYLES_BITMASK_SIZE as u32 * 8;
-
-                    for i in 0..max_glasses_style_id {
-                        self.toggle_glasses_style(i).await;
-                    }
-                }
-                Task::ToggleOrnament { id } => {
-                    self.toggle_ornament(*id).await;
-                }
-                Task::ToggleOrnamentAll {} => {
-                    let max_ornament_id = ORNAMENT_BITMASK_SIZE as u32 * 8;
-
-                    for i in 0..max_ornament_id {
-                        self.toggle_ornament(i).await;
-                    }
-                }
-                Task::UnlockBuddyEquip { id } => {
-                    self.unlock_buddy_equip(*id).await;
-                }
-                Task::UnlockBuddyEquipAll {} => {
-                    let max_buddy_equip_id = BUDDY_EQUIP_BITMASK_SIZE as u32 * 8;
-
-                    for i in 0..max_buddy_equip_id {
-                        self.unlock_buddy_equip(i).await;
-                    }
-                }
-                Task::ToggleChocoboTaxiStand { id } => {
-                    self.toggle_chocobo_taxi_stand(*id).await;
-                }
-                Task::ToggleChocoboTaxiStandAll {} => {
-                    let max_chocobo_taxi_stand_id = CHOCOBO_TAXI_STANDS_BITMASK_SIZE as u32 * 8;
-
-                    for i in 0..max_chocobo_taxi_stand_id {
-                        self.toggle_chocobo_taxi_stand(i).await;
-                    }
-                }
-                Task::ToggleCaughtFish { id } => {
-                    self.toggle_caught_fish(*id).await;
-                }
-                Task::ToggleCaughtFishAll {} => {
-                    let max_caught_fish_id = CAUGHT_FISH_BITMASK_SIZE as u32 * 8;
-
-                    for i in 0..max_caught_fish_id {
-                        self.toggle_caught_fish(i).await;
-                    }
-                }
-                Task::ToggleCaughtSpearfish { id } => {
-                    self.toggle_caught_spearfish(*id).await;
-                }
-                Task::ToggleCaughtSpearfishAll {} => {
-                    let max_caught_spearfish_id = CAUGHT_SPEARFISH_BITMASK_SIZE as u32 * 8;
-
-                    for i in 0..max_caught_spearfish_id {
-                        self.toggle_caught_spearfish(i).await;
-                    }
-                }
-                Task::ToggleTripleTriadCard { id } => {
-                    self.toggle_triple_triad_card(*id).await;
-                }
-                Task::ToggleTripleTriadCardAll {} => {
-                    let max_triple_triad_card_id = TRIPLE_TRIAD_CARDS_BITMASK_SIZE as u32 * 8;
-
-                    for i in 0..max_triple_triad_card_id {
-                        self.toggle_triple_triad_card(i).await;
-                    }
-                }
-                Task::ToggleAdventure { id } => {
-                    self.toggle_adventure(*id, false).await;
-                }
-                Task::ToggleAdventureAll {} => {
-                    let max_adventure_id = ADVENTURE_BITMASK_SIZE as u32 * 8;
-
-                    for i in 0..max_adventure_id {
-                        if i == 0 {
-                            self.toggle_adventure(i, true).await;
-                        } else {
-                            self.toggle_adventure(i, false).await;
-                        }
-                    }
-                }
-                Task::ToggleCutsceneSeen { id } => {
-                    self.toggle_cutscene_seen(*id).await;
-                }
-                Task::ToggleCutsceneSeenAll {} => {
-                    let max_cutscene_seen_id = CUTSCENE_SEEN_BITMASK_SIZE as u32 * 8;
-
-                    for i in 0..max_cutscene_seen_id {
-                        self.toggle_cutscene_seen(i).await;
-                    }
-                }
-                Task::ToggleMinion { id } => {
-                    self.toggle_minion(*id).await;
-                }
-                Task::ToggleMinionAll {} => {
-                    let max_minion_id = MINION_BITMASK_SIZE as u32 * 8;
-
-                    for i in 0..max_minion_id {
-                        self.toggle_minion(i).await;
-                    }
-                }
-                Task::ToggleAetherCurrent { id } => {
-                    self.toggle_aether_current(*id).await;
-                }
-                Task::ToggleAetherCurrentAll {} => {
-                    // TODO: seems like server has issues after executing it, but when you login back after being disconnected, seems to be alright?
-                    let max_aether_current_id = AETHER_CURRENT_BITMASK_SIZE as u32 * 8;
-
-                    for i in 2818048..(2818048 + max_aether_current_id) {
-                        self.toggle_aether_current(i).await;
-                    }
-=======
                 Task::MoveToPopRange { id } => {
                     self.handle
                         .send(ToServer::MoveToPopRange(
@@ -1229,8 +1113,121 @@
                         self.player_data.curr_mp,
                     )
                     .await;
->>>>>>> 1d70a79c
-                }
+                }
+                Task::ToggleGlassesStyle { id } => {
+                    self.toggle_glasses_style(*id).await;
+                }
+                Task::ToggleGlassesStyleAll {} => {
+                    let max_glasses_style_id = GLASSES_STYLES_BITMASK_SIZE as u32 * 8;
+
+                    for i in 0..max_glasses_style_id {
+                        self.toggle_glasses_style(i).await;
+                    }
+                }
+                Task::ToggleOrnament { id } => {
+                    self.toggle_ornament(*id).await;
+                }
+                Task::ToggleOrnamentAll {} => {
+                    let max_ornament_id = ORNAMENT_BITMASK_SIZE as u32 * 8;
+
+                    for i in 0..max_ornament_id {
+                        self.toggle_ornament(i).await;
+                    }
+                }
+                Task::UnlockBuddyEquip { id } => {
+                    self.unlock_buddy_equip(*id).await;
+                }
+                Task::UnlockBuddyEquipAll {} => {
+                    let max_buddy_equip_id = BUDDY_EQUIP_BITMASK_SIZE as u32 * 8;
+
+                    for i in 0..max_buddy_equip_id {
+                        self.unlock_buddy_equip(i).await;
+                    }
+                }
+                Task::ToggleChocoboTaxiStand { id } => {
+                    self.toggle_chocobo_taxi_stand(*id).await;
+                }
+                Task::ToggleChocoboTaxiStandAll {} => {
+                    let max_chocobo_taxi_stand_id = CHOCOBO_TAXI_STANDS_BITMASK_SIZE as u32 * 8;
+
+                    for i in 0..max_chocobo_taxi_stand_id {
+                        self.toggle_chocobo_taxi_stand(i).await;
+                    }
+                }
+                Task::ToggleCaughtFish { id } => {
+                    self.toggle_caught_fish(*id).await;
+                }
+                Task::ToggleCaughtFishAll {} => {
+                    let max_caught_fish_id = CAUGHT_FISH_BITMASK_SIZE as u32 * 8;
+
+                    for i in 0..max_caught_fish_id {
+                        self.toggle_caught_fish(i).await;
+                    }
+                }
+                Task::ToggleCaughtSpearfish { id } => {
+                    self.toggle_caught_spearfish(*id).await;
+                }
+                Task::ToggleCaughtSpearfishAll {} => {
+                    let max_caught_spearfish_id = CAUGHT_SPEARFISH_BITMASK_SIZE as u32 * 8;
+
+                    for i in 0..max_caught_spearfish_id {
+                        self.toggle_caught_spearfish(i).await;
+                    }
+                }
+                Task::ToggleTripleTriadCard { id } => {
+                    self.toggle_triple_triad_card(*id).await;
+                }
+                Task::ToggleTripleTriadCardAll {} => {
+                    let max_triple_triad_card_id = TRIPLE_TRIAD_CARDS_BITMASK_SIZE as u32 * 8;
+
+                    for i in 0..max_triple_triad_card_id {
+                        self.toggle_triple_triad_card(i).await;
+                    }
+                }
+                Task::ToggleAdventure { id } => {
+                    self.toggle_adventure(*id, false).await;
+                }
+                Task::ToggleAdventureAll {} => {
+                    let max_adventure_id = ADVENTURE_BITMASK_SIZE as u32 * 8;
+
+                    for i in 0..max_adventure_id {
+                        if i == 0 {
+                            self.toggle_adventure(i, true).await;
+                        } else {
+                            self.toggle_adventure(i, false).await;
+                        }
+                    }
+                }
+                Task::ToggleCutsceneSeen { id } => {
+                    self.toggle_cutscene_seen(*id).await;
+                }
+                Task::ToggleCutsceneSeenAll {} => {
+                    let max_cutscene_seen_id = CUTSCENE_SEEN_BITMASK_SIZE as u32 * 8;
+
+                    for i in 0..max_cutscene_seen_id {
+                        self.toggle_cutscene_seen(i).await;
+                    }
+                }
+                Task::ToggleMinion { id } => {
+                    self.toggle_minion(*id).await;
+                }
+                Task::ToggleMinionAll {} => {
+                    let max_minion_id = MINION_BITMASK_SIZE as u32 * 8;
+
+                    for i in 0..max_minion_id {
+                        self.toggle_minion(i).await;
+                    }
+                }
+                Task::ToggleAetherCurrent { id } => {
+                    self.toggle_aether_current(*id).await;
+                }
+                Task::ToggleAetherCurrentAll {} => {
+                    // TODO: seems like server has issues after executing it, but when you login back after being disconnected, seems to be alright?
+                    let max_aether_current_id = AETHER_CURRENT_BITMASK_SIZE as u32 * 8;
+
+                    for i in 2818048..(2818048 + max_aether_current_id) {
+                        self.toggle_aether_current(i).await;
+                    }
             }
         }
         player.queued_tasks.clear();
